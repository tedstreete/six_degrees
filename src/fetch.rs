/************************************************************************************************
 *
 * ---------------
 * Wikipedia notes
 * ---------------
 *
 * In keeping with the wikimedia API best practices (https://www.mediawiki.org/wiki/API:Etiquette), this status_code
 * runs the thread single thread, and uses the reqwest blocking client, thereby ensuring that requests to the wiki API
 * can never overlap (at least from a single session).
 *
 * Use GZip compression when making API calls (Accept-Encoding: gzip). Bots eat up a lot of bandwidth,
 *   which is not free.
 *
 * Set a descriptive User Agent header (User-Agent: User name/email/framework/...). Include your username and
 *   wiki or email address.
 *
 * Minimize the number of API calls by asking for multiple items in one request. Use titles=PageA|PageB|PageC
 *   and get all the needed lists and properties at the same time. Only ask for what is actually needed. (This
 *   option is not availble for the 'parse' action).
 *
 * Resources:
 * Query documentation is at:- https://www.mediawiki.org/wiki/API:Query
 * Parse documentation is at:- https://www.mediawiki.org/wiki/API:Parsing_wikitext
 * Some attributes are documented at:- https://www.mediawiki.org/wiki/Manual:Database_layout
 * Sandbox for testing queries is at: https://en.wikipedia.org/wiki/Special:ApiSandbox
 *
 * Test pages
 * https://en.wikipedia.org/w/api.php?action=parse&format=json&page=supermarine&prop=links
 *
 *************************************************************************************************
 *
 * --------------------
 * Errors and responses
 * --------------------
 *
 * Network error:                   Return FetchError::IO(std::io::Error)
 * MaxLag: Wait, then try again:    Return FetchError::Lag(String) after LAG_DEFERRAL attempts
 * PageNotFound:                    Return FetchError::PageNotFound(String)
 * Unable to parse JSON:            Return FetchError::Parse(String)
 *
 *************************************************************************************************
 *
 * Aging Policy
 * ------------
 *
 * Pages that parse successfully: Calculated from page last update time (Min 7 days)
 * Pages that are not found:      7 days
 *
 *************************************************************************************************/

/*************************************************************************************************
 *
 * Loop
 *    Wait for request on mpsc_receive
 *    Parse request: convert title to url if necessary (does request start with "http(s)://")
 *    Loop until request = 5
 *       Request page
 *          Network error -> return FetchError::IO(std::io::Error)
 *          Lag error loop until request == 5
 *             request == 5 -> return FetchError::Lag(String)
 *    Fetch successful
 *    Save page to cache - Save in folder hierarchy based on 16 LSB: 256 dirs, each holding 256 dirs
 *    Parse page
 *       Page not found error - return FetchError::PageNotFound(String)
 *       Parse error -> Return FetchError::Parse(String)
 *    Parse successful
 *       return Success(struct Entry)
 *
 *************************************************************************************************/

use reqwest::{blocking, header::HeaderValue, StatusCode, Url};
use tokio::{sync::mpsc, task::JoinHandle};

use std::{
    fmt,
    fs::{self, create_dir_all},
    io,
    path::PathBuf,
};

use crate::opt;

lazy_static! {
    static ref ATTRIBUTES_FOR_PAGE: Vec<(&'static str, &'static str)> = {
        let mut v = Vec::with_capacity(3);
        v.push(("action", "parse"));
        v.push(("format", "json"));
        v.push(("prop", "links"));
        v.push(("maxlag", MAXLAG));
        v
    };
    static ref CLIENT: blocking::Client = {
        let user_agent = HeaderValue::from_str("SixDegrees/0.1 sixdegrees@streete.net")
            .expect(&"Internal error parsing USER_AGENT value in wikipedia::init()");
        reqwest::blocking::Client::builder()
            .gzip(true)
            .user_agent(user_agent)
            .build()
            .expect("Internal error creating fetch::client")
    };
    static ref URL: String = {
        let mut url = opt::OPT.get_domain_name().to_string();
        url.push_str(PATH);
        url
    };
    static ref MAXLAG_VALUE: u64 = MAXLAG.parse().unwrap();
}

static MAXLAG: &'static str = "5";
static PATH: &'static str = "/w/api.php";
static PARSE_ERROR: &'static str = "Unknown wikipedia payload";

// ***********************************************************************************************

// ***********************************************************************************************

// JSON used on Wikipedia response

#[derive(Deserialize, Debug)]
#[serde(rename_all = "camelCase")]
pub struct Link {
    pub ns: i32,
    pub exists: Option<String>,
    #[serde(rename = "*")]
    pub title: String,
}

#[derive(Deserialize, Debug)]
#[serde(rename_all = "camelCase")]
pub struct Links {
    pub title: String,
    pub pageid: u32,
    pub links: Vec<Link>,
}

#[derive(Deserialize, Debug)]
#[serde(rename_all = "camelCase")]
struct Page {
    parse: Links,
}

#[derive(Deserialize, Debug)]
#[serde(rename_all = "camelCase")]
#[allow(dead_code)]
struct MaxLagFrame {
    code: String,
    info: String,
    host: String,
    lag: f32,
    #[serde(rename = "type")]
    maxlag_type: String,
    #[serde(rename = "*")]
    notes: String,
}

#[derive(Deserialize, Debug)]
#[serde(rename_all = "camelCase")]
#[allow(dead_code)]
struct MaxLagError {
    error: MaxLagFrame,
    servedby: String,
}

#[derive(Deserialize, Debug)]
#[serde(rename_all = "camelCase")]
#[allow(dead_code)]
struct MisssingTitleFrame {
    code: String,
    info: String,
    #[serde(rename = "*")]
    notes: String,
}

#[derive(Deserialize, Debug)]
#[serde(rename_all = "camelCase")]
#[allow(dead_code)]
struct MissingTitleError {
    error: MisssingTitleFrame,
    servedby: String,
}

// ***********************************************************************************************

#[derive(Debug)]
#[allow(dead_code)]
pub enum FetchCommand {
    End,
    Get {
        title: String,
        tx: mpsc::Sender<FetchResult>,
    },
}

#[derive(Deserialize, Serialize, Debug)]
pub struct FetchEntry {
    pub digest: [u8; 16],
    pub title: String,
    pub outbound: Vec<String>,
}

impl FetchEntry {
    pub fn get_digest(title: &str) -> [u8; 16] {
        md5::compute(title).into()
    }

    fn log(&self, title: &str) {
        info!("Retrieved page {}", title);
    }
}

#[derive(Debug)]
pub enum FetchError {
    IO(std::io::Error),
    Reqwest(reqwest::Error),
    Http(reqwest::StatusCode),
    Lag(f32),
    MissingTitle,
    Parse(String),
}

impl FetchError {
    fn log(&self, title: &str) {
        match &self {
            FetchError::IO(err) => error!("IO error fetching page: {}", err),
            FetchError::Reqwest(err) => error!(
                r#"Reqwest reported an error fetching page "{}"". Reported error: {}"#,
                title, err
            ),
            FetchError::Http(err) => error!("Http response {:?} fetching page: {}", err, title),
            FetchError::Lag(lag) => error!("Lag error of {} secs fetching page: {}", lag, title),
            FetchError::MissingTitle => error!(r#"Requested title "{}" cannot be found"#, title),
            FetchError::Parse(parse_err) => error!(
                "Unable to parse response from page title {} secs fetching page: {}",
                title, parse_err
            ),
        }
    }
}

impl fmt::Display for FetchError {
    fn fmt(&self, f: &mut fmt::Formatter) -> fmt::Result {
        let err_msg = match self {
            FetchError::IO(io_error) => io_error.to_string(),
            FetchError::Reqwest(io_error) => io_error.to_string(),
            FetchError::Http(status_code) => status_code.as_str().to_string(),
            FetchError::Lag(message) => message.to_string(),
            FetchError::MissingTitle => "Missing title".to_string(),
            FetchError::Parse(parse_error_) => parse_error_.to_string(),
        };
        write!(f, "{}", err_msg)
    }
}

impl From<io::Error> for FetchError {
    fn from(error: io::Error) -> Self {
        FetchError::IO(error)
    }
}

impl From<reqwest::Error> for FetchError {
    fn from(error: reqwest::Error) -> Self {
        FetchError::Reqwest(error)
    }
}

type FetchResult = Result<FetchEntry, FetchError>;

/* *****************************************************************************************************************
 *
 * Start the fetch task
 *
 *******************************************************************************************************************/

pub async fn new(tasks: usize) -> (JoinHandle<()>, mpsc::Sender<FetchCommand>) {
    trace!("main::init_fetch");
    let (tx_to_fetch, rx_by_fetch): (mpsc::Sender<FetchCommand>, mpsc::Receiver<FetchCommand>) =
        mpsc::channel(tasks);

    let fetch_service = tokio::spawn(async move { fetch_service(rx_by_fetch).await });

    (fetch_service, tx_to_fetch)
}

pub async fn fetch_service(mut rx: mpsc::Receiver<FetchCommand>) {
    //pub async fn new() {
    trace!("fetch::new: Spawned fetch");
    loop {
        use FetchCommand::*;

        let fetch_command = rx.recv().await.unwrap();
        trace!("fetch:: Got command");
        match fetch_command {
            Get { title, tx } => tx.send(get_links_from_title(title).await).await.unwrap(),
            End => break,
        }
    }
    trace!("Ending...");
}

/* *****************************************************************************************************************
 *
 * Get a page from Wikipedia or local cache
 *
 *******************************************************************************************************************/

<<<<<<< HEAD
pub async fn get_page_from(page: &str) -> FetchResult {
    let title = page.trim();
=======
// UNTESTED
pub async fn get_links_from_title(title: String) -> FetchResult {
    let title = title.trim();
    let fetched_page = get_page_from(title).await?;
    let response = parse(&fetched_page);
    check_maxlag(&URL, response, fetched_page, title).await
}

// UNTESTED
async fn get_page_from(title: &str) -> Result<String, FetchError> {
>>>>>>> 659d9fc5
    let path_to_page = get_cache_directory_from(&title);

    let mut exists = false;
    if let Ok(path) = &path_to_page {
        exists = path.exists();
<<<<<<< HEAD
    };

    let mut fetch = {
        if exists {
            info!(r#"Found page "{}" in local cache"#, title);
            fs::read_to_string(path_to_page.as_ref().unwrap())?
        } else {
            info!(r#"Pulling page "{}" from Wikipedia"#, title);
            let fetch = fetch_page(&URL, title).await?;
            fetch
        }
    };

    let mut response = parse(&fetch);
    if let Err(FetchError::Lag(_)) = response {
        // Ideally directly update response and fetch in the tuple, but Rust will not destructure a
        // tuple in this context
        let (lag_response, lag_fetch) = process_maxlag(&URL, title).await;
        response = lag_response;
        fetch = lag_fetch;
    }

    match &response {
        Ok(fetch_entry) => {
            fetch_entry.log(title);
            cache_page(&fetch, path_to_page);
        }
        Err(fetch_error) => fetch_error.log(title),
    }

    response
}

pub async fn process_maxlag(url: &str, title: &str) -> (FetchResult, String) {
    let mut tries = 1; // 1 so that the first delay is MAXLAX seconds
    loop {
        // Wait for the server lag to recover. Increase the delay if the server lag persists
        let duration = tokio::time::Duration::new(MAXLAG.parse().unwrap(), 0);
        tokio::time::sleep(duration).await;
        // Try fetching and parsing the page again
        let fetch = fetch_page(url, title).await;
        match fetch {
            Ok(fetch) => {
                let response = parse(&fetch);

                if let Err(FetchError::Lag(_)) = response {
                    // If we get MAXLAG for 5 times, then give-up
                    tries += 1;
                    if tries > 5 {
                        return (response, fetch);
                    }
                } else {
                    // it's business as usual if there is no subsequent lag
                    return (response, fetch);
                }
            }
            Err(fetch) => return (Err(fetch), String::from("")),
        }
    }
}

fn cache_page(contents: &str, path_to_page: Result<PathBuf, io::Error>) {
    if let Ok(path) = &path_to_page {
        match fs::write(path, &contents) {
            Ok(_) => info!("Saved {:?} to cache", path.as_os_str()),
            Err(_) => info!("Failed to save {:?} to cache", path.as_os_str()),
        }
    }
}

fn get_cache_directory_from(title: &str) -> Result<PathBuf, io::Error> {
    let title_digest = FetchEntry::get_digest(title);

    let mut path_to_page = opt::OPT.get_cache();
    path_to_page.push(format!("{:02x?}", title_digest[2]));
    path_to_page.push(format!("{:02x?}", title_digest[1]));
    path_to_page.push(format!("{:02x?}", title_digest[0]));
    create_dir_all(&path_to_page)?;
    path_to_page.push(title);
    path_to_page.set_extension("json");
    Ok(path_to_page)
}

async fn fetch_page(root_url: &str, title: &str) -> Result<String, FetchError> {
    let url = build_url(root_url, title);
    let response = reqwest::get(url.as_str()).await?;
    let status = response.status();
    let links = match status {
        StatusCode::OK => Ok(response.text().await?),
        _ => {
            info!(
                "fetch::fetch_page: Reqwest returned status code: {}",
                status.to_string()
            );
            Err(FetchError::Http(status))
        }
    };
    links
}

fn build_url(root_url: &str, title: &str) -> Url {
    let api = Url::parse_with_params(
        root_url,
        &[
            ("action", "parse"),
            ("format", "json"),
            ("page", title),
            ("prop", "links"),
        ],
    )
    .unwrap();
=======
    }
>>>>>>> 659d9fc5

    if exists {
        info!(r#"Found page "{}" in local cache"#, title);
        Ok(fs::read_to_string(path_to_page.as_ref().unwrap())?)
    } else {
        info!(r#"Pulling page "{}" from Wikipedia"#, title);
        let fetch = fetch_page(&URL, title).await?;
        Ok(fetch)
    }
}

<<<<<<< HEAD
/* *****************************************************************************************************************
 *
 * Parse page
 *
 * *****************************************************************************************************************/

=======
>>>>>>> 659d9fc5
fn parse(payload: &str) -> FetchResult {
    let parsed: Result<Page, serde_json::Error> = serde_json::from_str(&payload);
    if let Ok(parsed) = parsed {
        trace!("fetch::parse: Parsed page: {}", &parsed.parse.title);
        return extract_links_from(parsed);
    }

    let maxlag: Result<MaxLagError, serde_json::Error> = serde_json::from_str(&payload);
    if let Ok(lag) = maxlag {
        let lag_value = lag.error.lag;
        trace!("fetch::parse: Received maxlag of {} sec", lag_value);
        return Err(FetchError::Lag(lag_value));
    }

    let missing_title: Result<MissingTitleError, serde_json::Error> =
        serde_json::from_str(&payload);
    if let Ok(_) = missing_title {
        trace!("fetch::parse: Received Missing Title");
        return Err(FetchError::MissingTitle);
    }

    error!("fetch::parse: Unknown wikipedia payload: {}", payload);
    return Err(FetchError::Parse(String::from(PARSE_ERROR)));
}

<<<<<<< HEAD
=======
async fn check_maxlag(
    url: &str,
    mut response: FetchResult,
    mut page: String,
    title: &str,
) -> FetchResult {
    let mut tries = 4;
    loop {
        match &response {
            Ok(_) => {
                cache_page(&page, get_cache_directory_from(&title));
                break response;
            }
            Err(lag_error) if matches!(lag_error, FetchError::Lag(_)) => {
                if tries <= 0 {
                    break response;
                };
                tries -= 1;
                let duration = tokio::time::Duration::new(*MAXLAG_VALUE, 0);
                tokio::time::sleep(duration).await;
                page = fetch_page(url, title).await?;
                response = parse(&page);
            }
            Err(_) => break response,
        }
    }
}

// ***********************************************************************************************

async fn fetch_page(root_url: &str, title: &str) -> Result<String, FetchError> {
    let url = build_url(root_url, title);
    let response = reqwest::get(url.as_str()).await?;
    let status = response.status();
    let links = match status {
        StatusCode::OK => Ok(response.text().await?),
        _ => {
            info!(
                "fetch::fetch_page: Reqwest returned status code: {}",
                status.to_string()
            );
            Err(FetchError::Http(status))
        }
    };
    links
}

>>>>>>> 659d9fc5
fn extract_links_from(parsed: Page) -> FetchResult {
    let outbound: Vec<String> = parsed
        .parse
        .links
        .into_iter()
        .filter(|link| link.ns == 0)
        .map(|link| link.title)
        .collect();

    let digest = FetchEntry::get_digest(&parsed.parse.title);
    Ok(FetchEntry {
        digest,
        title: parsed.parse.title,
        outbound,
    })
}

fn cache_page(contents: &str, path_to_page: Result<PathBuf, io::Error>) {
    if let Ok(path) = &path_to_page {
        match fs::write(path, &contents) {
            Ok(_) => info!("Saved {:?} to cache", path.as_os_str()),
            Err(_) => info!("Failed to save {:?} to cache", path.as_os_str()),
        }
    }
}

fn get_cache_directory_from(title: &str) -> Result<PathBuf, io::Error> {
    let title_digest = FetchEntry::get_digest(title);
    let mut path_to_page = opt::OPT.get_cache();
    path_to_page.push(format!("{:02x?}", title_digest[2]));
    path_to_page.push(format!("{:02x?}", title_digest[1]));
    path_to_page.push(format!("{:02x?}", title_digest[0]));
    create_dir_all(&path_to_page)?;
    path_to_page.push(title);
    path_to_page.set_extension("json");
    Ok(path_to_page)
}

fn build_url(root_url: &str, title: &str) -> Url {
    let api = Url::parse_with_params(
        root_url,
        &[
            ("action", "parse"),
            ("format", "json"),
            ("page", title),
            ("prop", "links"),
        ],
    )
    .unwrap();

    api
}

/* *****************************************************************************************************************
 *
 * Tests
 *
 * *****************************************************************************************************************/

#[cfg(test)]
mod tests {
    use super::*;
    use httpmock::prelude::*;

<<<<<<< HEAD
    /*
        #[test]
        fn check_parse_missing_title() {
            let parsed = parse(MISSING_TITLE).err();

            if let FetchError::MissingTitle = parsed.unwrap() {
                assert!(true);
            } else {
                assert!(false)
            }
        }
    */
    #[test]
    fn check_parse_maxlag() {
=======
    #[test]
    fn test_parse_maxlag() {
>>>>>>> 659d9fc5
        let parsed = parse(MAXLAG_PAGE).err();

        if let FetchError::Lag(lag) = parsed.unwrap() {
            assert_eq!(lag, 0.596);
        } else {
            assert!(false)
        }
    }

    #[test]
    fn test_parse_fail() {
        let parsed = parse(FAIL_PAGE).err();

        if let FetchError::Parse(message) = parsed.unwrap() {
            assert_eq!(message, String::from(PARSE_ERROR));
        } else {
            assert!(false)
        }
    }

    #[test]
    fn test_parse_missing_page() {
        let parsed = parse(MISSING_TITLE_PAGE).err();
        assert!(matches!(parsed.unwrap(), FetchError::MissingTitle));
    }

    #[test]
    fn test_parse_success() {
        let entry = parse(SUCCESS_PAGE).unwrap();
        assert_eq!(entry.title, "Value network");
        assert_eq!(
            entry.digest,
            [165, 46, 141, 56, 102, 47, 14, 148, 186, 90, 70, 92, 181, 12, 96, 46]
        );
        assert_eq!(entry.outbound.len(), 2);
        assert_eq!(entry.outbound[0], "Adolescent cliques");
        assert_eq!(entry.outbound[1], "Assortative mixing");
    }

    #[tokio::test]
    async fn test_fetch_success() {
        // External url "https://en.wikipedia.org/w/api.php?action=parse&format=json&page=Value+network&prop=links"
        // Will use the url "<server>:<port>?action=parse&format=json&page=Value+network&prop=links"

        let server = MockServer::start();
        let ms = server.mock(|when, then| {
            when.path(PATH)
                .query_param("action", "parse")
                .query_param("format", "json")
                .query_param("page", "Value network")
                .query_param("prop", "links");
            then.status(200).body(SUCCESS_PAGE);
        });

        let url = server.url(PATH).to_string();
        let links = fetch_page(&url, "Value network").await;
        ms.assert();
        assert_eq!(links.is_ok(), true);
        assert_eq!(links.unwrap(), SUCCESS_PAGE);
    }

    #[tokio::test]
<<<<<<< HEAD
    async fn check_maxlag() {
        // External url "https://en.wikipedia.org/w/api.php?action=parse&format=json&page=Value+network&prop=links"
        // Will use the url "<server>:<port>?action=parse&format=json&page=Maxlag+error+frame&prop=links"

=======
    async fn test_maxlag() {
>>>>>>> 659d9fc5
        let server = MockServer::start();
        let ms = server.mock(|when, then| {
            when.path(PATH)
                .query_param("action", "parse")
                .query_param("format", "json")
<<<<<<< HEAD
                .query_param("page", "Maxlag error frame")
=======
                .query_param("page", "Maxlag Value")
>>>>>>> 659d9fc5
                .query_param("prop", "links");
            then.status(200).body(MAXLAG_PAGE);
        });

        let url = server.url(PATH).to_string();
<<<<<<< HEAD
        let (links, _) = process_maxlag(&url, "Maxlag error frame").await;
        ms.assert_hits(5);
        assert!(links.is_err());
=======
        //  let links = fetch_page(&url, "Maxlag Value").await;
        let response = parse(&MAXLAG_PAGE);
        let fetch_result =
            check_maxlag(&url, response, String::from(MAXLAG_PAGE), "Maxlag Value").await;
        ms.assert_hits(4);
        assert!(fetch_result.is_err());
        assert!(matches!(fetch_result.unwrap_err(), FetchError::Lag(_)));
>>>>>>> 659d9fc5
    }

    #[test]
    fn test_build_url() {
        let root_url = "https://en.wikipedia.org/";
        let url = build_url(root_url, "Value network");
        assert_eq!(
            url.as_str(),
            "https://en.wikipedia.org/?action=parse&format=json&page=Value+network&prop=links"
        );
    }

    // ***********************************************************************************************

    const SUCCESS_PAGE: &str = r###"{
	"parse": {
		"title": "Value network",
		"pageid": 1614337,
		"links": [
			{
				"ns": 1,
				"exists": "",
				"*": "Talk:Value network"
			},
			{
				"ns": 0,
				"exists": "",
				"*": "Adolescent cliques"
			},
			{
				"ns": 0,
				"exists": "",
				"*": "Assortative mixing"
			},
			{
				"ns": 11,
				"exists": "",
				"*": "Template talk:Social networking"
			},
			{
				"ns": 12,
				"exists": "",
				"*": "Help:Maintenance template removal"
			}
		]
	}
}
"###;

    const FAIL_PAGE: &str = r###"{
        "invalid": {
            "title": "Value network",
            "pageid": 1614337,
            "links": [
                {
                    "ns": 0,
                    "exists": "",
                    "*": "Adolescent cliques"
                }
            ]
        }
    }
"###;

    const MAXLAG_PAGE: &str = r###"{
        "error": {
            "code": "maxlag",
            "info": "Waiting for 10.64.48.58: 0.596932 seconds lagged.",
            "host": "10.64.48.58",
            "lag": 0.596,
            "type": "db",
            "*": "See https://www.mediawiki.org/w/api.php for API usage. Subscribe to the mediawiki-api-announce mailing list at &lt;https://lists.wikimedia.org/postorius/lists/mediawiki-api-announce.lists.wikimedia.org/&gt; for notice of API deprecations and breaking changes."
        },
        "servedby": "mw1359"
    }
"###;

    const MISSING_TITLE_PAGE: &str = r###"{
        "error": {
            "code": "missingtitle",
            "info": "The page you specified doesn't exist.",
            "*": "See https://en.wikipedia.org/w/api.php for API usage. Subscribe to the mediawiki-api-announce mailing list at &lt;https://lists.wikimedia.org/mailman/listinfo/mediawiki-api-announce&gt; for notice of API deprecations and breaking changes."
        },
        "servedby": "mw1316"
    }
"###;
}<|MERGE_RESOLUTION|>--- conflicted
+++ resolved
@@ -303,10 +303,6 @@
  *
  *******************************************************************************************************************/
 
-<<<<<<< HEAD
-pub async fn get_page_from(page: &str) -> FetchResult {
-    let title = page.trim();
-=======
 // UNTESTED
 pub async fn get_links_from_title(title: String) -> FetchResult {
     let title = title.trim();
@@ -317,127 +313,12 @@
 
 // UNTESTED
 async fn get_page_from(title: &str) -> Result<String, FetchError> {
->>>>>>> 659d9fc5
     let path_to_page = get_cache_directory_from(&title);
 
     let mut exists = false;
     if let Ok(path) = &path_to_page {
         exists = path.exists();
-<<<<<<< HEAD
-    };
-
-    let mut fetch = {
-        if exists {
-            info!(r#"Found page "{}" in local cache"#, title);
-            fs::read_to_string(path_to_page.as_ref().unwrap())?
-        } else {
-            info!(r#"Pulling page "{}" from Wikipedia"#, title);
-            let fetch = fetch_page(&URL, title).await?;
-            fetch
-        }
-    };
-
-    let mut response = parse(&fetch);
-    if let Err(FetchError::Lag(_)) = response {
-        // Ideally directly update response and fetch in the tuple, but Rust will not destructure a
-        // tuple in this context
-        let (lag_response, lag_fetch) = process_maxlag(&URL, title).await;
-        response = lag_response;
-        fetch = lag_fetch;
-    }
-
-    match &response {
-        Ok(fetch_entry) => {
-            fetch_entry.log(title);
-            cache_page(&fetch, path_to_page);
-        }
-        Err(fetch_error) => fetch_error.log(title),
-    }
-
-    response
-}
-
-pub async fn process_maxlag(url: &str, title: &str) -> (FetchResult, String) {
-    let mut tries = 1; // 1 so that the first delay is MAXLAX seconds
-    loop {
-        // Wait for the server lag to recover. Increase the delay if the server lag persists
-        let duration = tokio::time::Duration::new(MAXLAG.parse().unwrap(), 0);
-        tokio::time::sleep(duration).await;
-        // Try fetching and parsing the page again
-        let fetch = fetch_page(url, title).await;
-        match fetch {
-            Ok(fetch) => {
-                let response = parse(&fetch);
-
-                if let Err(FetchError::Lag(_)) = response {
-                    // If we get MAXLAG for 5 times, then give-up
-                    tries += 1;
-                    if tries > 5 {
-                        return (response, fetch);
-                    }
-                } else {
-                    // it's business as usual if there is no subsequent lag
-                    return (response, fetch);
-                }
-            }
-            Err(fetch) => return (Err(fetch), String::from("")),
-        }
-    }
-}
-
-fn cache_page(contents: &str, path_to_page: Result<PathBuf, io::Error>) {
-    if let Ok(path) = &path_to_page {
-        match fs::write(path, &contents) {
-            Ok(_) => info!("Saved {:?} to cache", path.as_os_str()),
-            Err(_) => info!("Failed to save {:?} to cache", path.as_os_str()),
-        }
-    }
-}
-
-fn get_cache_directory_from(title: &str) -> Result<PathBuf, io::Error> {
-    let title_digest = FetchEntry::get_digest(title);
-
-    let mut path_to_page = opt::OPT.get_cache();
-    path_to_page.push(format!("{:02x?}", title_digest[2]));
-    path_to_page.push(format!("{:02x?}", title_digest[1]));
-    path_to_page.push(format!("{:02x?}", title_digest[0]));
-    create_dir_all(&path_to_page)?;
-    path_to_page.push(title);
-    path_to_page.set_extension("json");
-    Ok(path_to_page)
-}
-
-async fn fetch_page(root_url: &str, title: &str) -> Result<String, FetchError> {
-    let url = build_url(root_url, title);
-    let response = reqwest::get(url.as_str()).await?;
-    let status = response.status();
-    let links = match status {
-        StatusCode::OK => Ok(response.text().await?),
-        _ => {
-            info!(
-                "fetch::fetch_page: Reqwest returned status code: {}",
-                status.to_string()
-            );
-            Err(FetchError::Http(status))
-        }
-    };
-    links
-}
-
-fn build_url(root_url: &str, title: &str) -> Url {
-    let api = Url::parse_with_params(
-        root_url,
-        &[
-            ("action", "parse"),
-            ("format", "json"),
-            ("page", title),
-            ("prop", "links"),
-        ],
-    )
-    .unwrap();
-=======
-    }
->>>>>>> 659d9fc5
+    }
 
     if exists {
         info!(r#"Found page "{}" in local cache"#, title);
@@ -449,15 +330,6 @@
     }
 }
 
-<<<<<<< HEAD
-/* *****************************************************************************************************************
- *
- * Parse page
- *
- * *****************************************************************************************************************/
-
-=======
->>>>>>> 659d9fc5
 fn parse(payload: &str) -> FetchResult {
     let parsed: Result<Page, serde_json::Error> = serde_json::from_str(&payload);
     if let Ok(parsed) = parsed {
@@ -483,8 +355,6 @@
     return Err(FetchError::Parse(String::from(PARSE_ERROR)));
 }
 
-<<<<<<< HEAD
-=======
 async fn check_maxlag(
     url: &str,
     mut response: FetchResult,
@@ -532,7 +402,6 @@
     links
 }
 
->>>>>>> 659d9fc5
 fn extract_links_from(parsed: Page) -> FetchResult {
     let outbound: Vec<String> = parsed
         .parse
@@ -597,25 +466,8 @@
     use super::*;
     use httpmock::prelude::*;
 
-<<<<<<< HEAD
-    /*
-        #[test]
-        fn check_parse_missing_title() {
-            let parsed = parse(MISSING_TITLE).err();
-
-            if let FetchError::MissingTitle = parsed.unwrap() {
-                assert!(true);
-            } else {
-                assert!(false)
-            }
-        }
-    */
-    #[test]
-    fn check_parse_maxlag() {
-=======
     #[test]
     fn test_parse_maxlag() {
->>>>>>> 659d9fc5
         let parsed = parse(MAXLAG_PAGE).err();
 
         if let FetchError::Lag(lag) = parsed.unwrap() {
@@ -678,34 +530,18 @@
     }
 
     #[tokio::test]
-<<<<<<< HEAD
-    async fn check_maxlag() {
-        // External url "https://en.wikipedia.org/w/api.php?action=parse&format=json&page=Value+network&prop=links"
-        // Will use the url "<server>:<port>?action=parse&format=json&page=Maxlag+error+frame&prop=links"
-
-=======
     async fn test_maxlag() {
->>>>>>> 659d9fc5
         let server = MockServer::start();
         let ms = server.mock(|when, then| {
             when.path(PATH)
                 .query_param("action", "parse")
                 .query_param("format", "json")
-<<<<<<< HEAD
-                .query_param("page", "Maxlag error frame")
-=======
                 .query_param("page", "Maxlag Value")
->>>>>>> 659d9fc5
                 .query_param("prop", "links");
             then.status(200).body(MAXLAG_PAGE);
         });
 
         let url = server.url(PATH).to_string();
-<<<<<<< HEAD
-        let (links, _) = process_maxlag(&url, "Maxlag error frame").await;
-        ms.assert_hits(5);
-        assert!(links.is_err());
-=======
         //  let links = fetch_page(&url, "Maxlag Value").await;
         let response = parse(&MAXLAG_PAGE);
         let fetch_result =
@@ -713,7 +549,6 @@
         ms.assert_hits(4);
         assert!(fetch_result.is_err());
         assert!(matches!(fetch_result.unwrap_err(), FetchError::Lag(_)));
->>>>>>> 659d9fc5
     }
 
     #[test]
