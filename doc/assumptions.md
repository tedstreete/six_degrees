--- conflicted
+++ resolved
@@ -1,11 +1,3 @@
-<<<<<<< HEAD
-#Assumptions
-1. Disambiguation pages: If 75% of the links on a page contain a word that matches the title of the page, assume that this is a disambiguation page and discard all links into and out of the page. Disambiguation pages do not indicate an association consistent with the goals of six_degrees. If a disambiguation page is loaded, save the page with
-  1. an identifier that marks it as a disambiguation page, so that it's not constantly reloaded from Wikipedia
-  2. no inbound or outbound links
-2. Fake-hub: Some pages (e.g. _wife_) will provide a fake-hub, providing links between pages that would not normally be linked, other than through this intermediate hub. Unlike disambiguation pages Wikipedia provides no mechanisms to detect fake-hubs. We will assume that a page with an inbound link count that is more than 200% of the outbound links from that page is a fake-hub, and will eliminate links that occur only through that page (links into and links out of the page still count; just links through are eliminated). A run-time option can be used to adjust the threshold for fake-hub detection. 
-3. The date the page was most recently loaded from Wikipedia is saved in the Entry struct. If the page is more than 3 months old, then there is a 1% chance that it wil be reloaded rather than read from cache (pick random number from 0..99 and reload the page if the number is zero). This will result in a gradual maintenance of the pages, with the more common pages more likely to be refreshed.
-=======
 # Assumptions
 
 ## Disambiguation pages
@@ -41,6 +33,9 @@
 
 Pick random number from 0..99 and reload the page if the number is zero. This will result in a gradual maintenance of the pages, with the more commonly referenced pages more likely to be refreshed.
 
+##  Weak-link pages:
+Some pages (e.g. _wife_) will provide weak-links between two other pages, providing links between those pages that would not normally be linked. Unlike disambiguation pages Wikipedia provides no mechanisms to detect fake-hubs. We will assume that a page with an inbound link count that is more than 200% of the outbound links from that page is a weak-link page, and will eliminate links that occur only through that page (links into and links out of the page still count; just links through are eliminated). A run-time option can be used to adjust the threshold for weak-link page detection. 
+
 ## Loading a page
 
 For each link on the page
@@ -52,4 +47,10 @@
   2 If the referenced page does not exist, create a stub entry in the appropriate slab, add a back-link from the referenced page to the referencing page
   
 2. If the referenced page is not at the search depth, recurse for every link in the referenced page
->>>>>>> b9bc1131
+
+#Assumptions
+1. Disambiguation pages: If 75% of the links on a page contain a word that matches the title of the page, assume that this is a disambiguation page and discard all links into and out of the page. Disambiguation pages do not indicate an association consistent with the goals of six_degrees. If a disambiguation page is loaded, save the page with
+  1. an identifier that marks it as a disambiguation page, so that it's not constantly reloaded from Wikipedia
+  2. no inbound or outbound links
+2.
+3. The date the page was most recently loaded from Wikipedia is saved in the Entry struct. If the page is more than 3 months old, then there is a 1% chance that it wil be reloaded rather than read from cache (pick random number from 0..99 and reload the page if the number is zero). This will result in a gradual maintenance of the pages, with the more common pages more likely to be refreshed.